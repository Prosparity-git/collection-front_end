--- conflicted
+++ resolved
@@ -217,11 +217,7 @@
 
 ## 🚨 Important Notes
 
-<<<<<<< HEAD
-1. **Base URL**: All services use `http://127.0.0.1:8000/api/v1` as the base URL
-=======
 1. **Base URL**: All services use `http://13.203.110.46:8000/api/v1` as the base URL
->>>>>>> 8f64b2f6
 2. **Error Handling**: Services throw errors that should be caught and handled appropriately
 3. **Backward Compatibility**: Legacy functions from `client.ts` are still available
 4. **Type Safety**: Full TypeScript support for all request/response data
